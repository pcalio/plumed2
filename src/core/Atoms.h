/* +++++++++++++++++++++++++++++++++++++++++++++++++++++++++++++++++++++++++
   Copyright (c) 2011-2015 The plumed team
   (see the PEOPLE file at the root of the distribution for a list of names)

   See http://www.plumed-code.org for more information.

   This file is part of plumed, version 2.

   plumed is free software: you can redistribute it and/or modify
   it under the terms of the GNU Lesser General Public License as published by
   the Free Software Foundation, either version 3 of the License, or
   (at your option) any later version.

   plumed is distributed in the hope that it will be useful,
   but WITHOUT ANY WARRANTY; without even the implied warranty of
   MERCHANTABILITY or FITNESS FOR A PARTICULAR PURPOSE.  See the
   GNU Lesser General Public License for more details.

   You should have received a copy of the GNU Lesser General Public License
   along with plumed.  If not, see <http://www.gnu.org/licenses/>.
+++++++++++++++++++++++++++++++++++++++++++++++++++++++++++++++++++++++++ */
#ifndef __PLUMED_core_Atoms_h
#define __PLUMED_core_Atoms_h

#include "tools/Communicator.h"
#include "tools/Tensor.h"
#include "tools/Units.h"
#include "tools/Exception.h"
#include "tools/AtomNumber.h"
#include <vector>
#include <set>
#include <map>
#include <string>

namespace PLMD{

class MDAtomsBase;
class PlumedMain;
class ActionAtomistic;
class ActionWithVirtualAtom;
class Pbc;

/// Class containing atom related quantities from the MD code.
/// IT IS STILL UNDOCUMENTED. IT PROBABLY NEEDS A STRONG CLEANUP
class Atoms
{
  friend class ActionAtomistic;
  friend class ActionWithVirtualAtom;
  int natoms;
  std::vector<Vector> positions;
  std::vector<Vector> forces;
  std::vector<double> masses;
  std::vector<double> charges;
  std::vector<ActionWithVirtualAtom*> virtualAtomsActions;
  Tensor box;
  Pbc&   pbc;
  Tensor virial;
// this is the energy set by each processor:
  double md_energy;
// this is the summed energy:
  double energy;

  bool   dataCanBeSet;
  bool   collectEnergy;
  bool   energyHasBeenSet;
  unsigned positionsHaveBeenSet;
  bool massesHaveBeenSet;
  bool chargesHaveBeenSet;
  bool boxHasBeenSet;
  unsigned forcesHaveBeenSet;
  bool virialHasBeenSet;
  bool massAndChargeOK;
<<<<<<< HEAD
  bool shuffledAtoms;
  
=======
  unsigned shuffledAtoms;

>>>>>>> 9eeb3d7f
  std::map<std::string,std::vector<AtomNumber> > groups;

  void resizeVectors(unsigned);

  std::vector<int> fullList;
  
  MDAtomsBase* mdatoms;

  PlumedMain & plumed;

  Units MDUnits;
  Units units;

  bool naturalUnits;
  bool MDnaturalUnits;

  double timestep;
  double forceOnEnergy;

  double kbT;

  std::vector<const ActionAtomistic*> actions;
  std::vector<int>    gatindex;

  bool asyncSent;
  bool atomsNeeded;

  class DomainDecomposition:
    public Communicator
  {
  public:
    bool on;
    bool async;
    std::vector<int>    g2l;

    std::vector<Communicator::Request> mpi_request_positions;
    std::vector<Communicator::Request> mpi_request_index;
    
    std::vector<double> positionsToBeSent;
    std::vector<double> positionsToBeReceived;
    std::vector<int>    indexToBeSent;
    std::vector<int>    indexToBeReceived;
    operator bool(){return on;}
    DomainDecomposition():
      on(false), async(false)
      {}
    void enable(Communicator& c);
  };

  DomainDecomposition dd;
  long int ddStep;  //last step in which dd happened

  void share(const std::set<AtomNumber>&);

public:

  explicit Atoms(PlumedMain&plumed);
  ~Atoms();

  void init();

  void share();
  void shareAll();
  void wait();
  void updateForces();

  void setRealPrecision(int);
  int  getRealPrecision()const;

  void setTimeStep(void*);
  double getTimeStep()const;

  void setKbT(void*);
  double getKbT()const;

  void setNatoms(int);
  const int & getNatoms()const;

  const long int& getDdStep()const;
  const std::vector<int>& getGatindex()const;
  const Pbc& getPbc()const;
  void getLocalPositions(std::vector<Vector>&);
  void getLocalForces(std::vector<Vector>&);
  const Tensor& getVirial()const;

  void setCollectEnergy(bool b){ collectEnergy=b; }

  void setDomainDecomposition(Communicator&);
  void setAtomsGatindex(int*,bool);
  void setAtomsContiguous(int);
  void setAtomsNlocal(int);

  void startStep();
  void setEnergy(void*);
  void setBox(void*);
  void setVirial(void*);
  void setPositions(void*);
  void setPositions(void*,int);
  void setForces(void*);
  void setForces(void*,int);
  void setMasses(void*);
  void setCharges(void*);
  bool chargesWereSet() const ;
  bool boxWasSet() const ;

  void MD2double(const void*m,double&d)const;
  void double2MD(const double&d,void*m)const;

  void createFullList(int*);
  void getFullList(int**);
  void clearFullList();

  void add(const ActionAtomistic*);
  void remove(const ActionAtomistic*);

  double getEnergy()const{plumed_assert(collectEnergy && energyHasBeenSet); return energy;}

  bool isEnergyNeeded()const{return collectEnergy;}

  void setMDEnergyUnits(double d){MDUnits.setEnergy(d);}
  void setMDLengthUnits(double d){MDUnits.setLength(d);}
  void setMDTimeUnits(double d){MDUnits.setTime(d);}
  const Units& getMDUnits(){return MDUnits;}
  void setUnits(const Units&u){units=u;}
  const Units& getUnits(){return units;}
  void updateUnits();

  AtomNumber addVirtualAtom(ActionWithVirtualAtom*);
  void removeVirtualAtom(ActionWithVirtualAtom*);
  ActionWithVirtualAtom* getVirtualAtomsAction(AtomNumber)const;
  bool isVirtualAtom(AtomNumber)const;
  void insertGroup(const std::string&name,const std::vector<AtomNumber>&a);
  void removeGroup(const std::string&name);
  void writeBinary(std::ostream&)const;
  void readBinary(std::istream&);
  double getKBoltzmann()const;
  double getMDKBoltzmann()const;
  bool usingNaturalUnits()const;
  void setNaturalUnits(bool n){naturalUnits=n;}
  void setMDNaturalUnits(bool n){MDnaturalUnits=n;}
};

inline
const int & Atoms::getNatoms()const{
  return natoms;
}

inline
const long int& Atoms::getDdStep()const{
  return ddStep;
}

inline
const std::vector<int>& Atoms::getGatindex()const{
  return gatindex;
}

inline
const Pbc& Atoms::getPbc()const{
  return pbc;
}

inline
bool Atoms::isVirtualAtom(AtomNumber i)const{
  return i.index()>=(unsigned) getNatoms();
}

inline
ActionWithVirtualAtom* Atoms::getVirtualAtomsAction(AtomNumber i)const{
  return virtualAtomsActions[i.index()-getNatoms()];
}

inline
bool Atoms::usingNaturalUnits() const {
  return naturalUnits;
}

inline
bool Atoms::chargesWereSet() const {
  return chargesHaveBeenSet;
}

inline
bool Atoms::boxWasSet() const {
  return boxHasBeenSet;
}

inline
const Tensor& Atoms::getVirial()const{
  return virial;
}


}
#endif<|MERGE_RESOLUTION|>--- conflicted
+++ resolved
@@ -70,13 +70,8 @@
   unsigned forcesHaveBeenSet;
   bool virialHasBeenSet;
   bool massAndChargeOK;
-<<<<<<< HEAD
-  bool shuffledAtoms;
-  
-=======
   unsigned shuffledAtoms;
 
->>>>>>> 9eeb3d7f
   std::map<std::string,std::vector<AtomNumber> > groups;
 
   void resizeVectors(unsigned);
