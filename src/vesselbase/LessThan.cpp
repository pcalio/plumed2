/* +++++++++++++++++++++++++++++++++++++++++++++++++++++++++++++++++++++++++
   Copyright (c) 2014 The plumed team
   (see the PEOPLE file at the root of the distribution for a list of names)

   See http://www.plumed-code.org for more information.

   This file is part of plumed, version 2.

   plumed is free software: you can redistribute it and/or modify
   it under the terms of the GNU Lesser General Public License as published by
   the Free Software Foundation, either version 3 of the License, or
   (at your option) any later version.

   plumed is distributed in the hope that it will be useful,
   but WITHOUT ANY WARRANTY; without even the implied warranty of
   MERCHANTABILITY or FITNESS FOR A PARTICULAR PURPOSE.  See the
   GNU Lesser General Public License for more details.

   You should have received a copy of the GNU Lesser General Public License
   along with plumed.  If not, see <http://www.gnu.org/licenses/>.
+++++++++++++++++++++++++++++++++++++++++++++++++++++++++++++++++++++++++ */
#include "VesselRegister.h"
#include "LessThan.h"

namespace PLMD {
namespace vesselbase{

<<<<<<< HEAD
class LessThan : public FunctionVessel {
private:
  unsigned wnum;
  SwitchingFunction sf;
public:
  static void registerKeywords( Keywords& keys );
  static void reserveKeyword( Keywords& keys ); 
  LessThan( const VesselOptions& da );
  std::string function_description();
  bool calculate();
  void finish();
};

=======
>>>>>>> 961ed853
PLUMED_REGISTER_VESSEL(LessThan,"LESS_THAN")

void LessThan::registerKeywords( Keywords& keys ){
  FunctionVessel::registerKeywords( keys );
  SwitchingFunction::registerKeywords( keys );
}

void LessThan::reserveKeyword( Keywords& keys ){
  keys.reserve("numbered","LESS_THAN","calculate the number of variables less than a certain target value. "
                                 "This quantity is calculated using \\f$\\sum_i \\sigma(s_i)\\f$, where \\f$\\sigma(s)\\f$ "
                                 "is a \\ref switchingfunction.",true);
  keys.addOutputComponent("less_than","LESS_THAN","the number of values less than a target value. This is calculated using one of the " 
                                                  "formula described in the description of the keyword so as to make it continuous. "
                                                  "You can calculate this quantity multiple times using different parameters."); 
}

LessThan::LessThan( const VesselOptions& da ) :
FunctionVessel(da)
{
  wnum=getAction()->getIndexOfWeight();
  if( getAction()->isPeriodic() ) error("LESS_THAN is not a meaningful option for periodic variables");
  std::string errormsg; sf.set( getAllInput(), errormsg ); 
  if( errormsg.size()!=0 ) error( errormsg ); 
}

std::string LessThan::function_description(){
  return "the number of values less than " + sf.description();
}

bool LessThan::calculate(){
  double weight=getAction()->getElementValue(wnum);
  plumed_dbg_assert( weight>=getTolerance() );

  double val=getAction()->getElementValue(0);
  double dval, f = sf.calculate(val, dval); dval*=val;
  double contr=weight*f;
  bool addval=addValueUsingTolerance(0,contr);
  if(addval){ 
    getAction()->chainRuleForElementDerivatives(0, 0, weight*dval, this);
    if(diffweight) getAction()->chainRuleForElementDerivatives(0, wnum, f, this);
  }
  return ( contr>getNLTolerance() ); 
}

void LessThan::finish(){
  setOutputValue( getFinalValue(0) ); 
  std::vector<double> df(2); df[0]=1.0; df[1]=0.0;
  mergeFinalDerivatives( df );
}

double LessThan::getCutoff( const double& tol ){
  return sf.inverse( tol );
}

}
}<|MERGE_RESOLUTION|>--- conflicted
+++ resolved
@@ -25,22 +25,6 @@
 namespace PLMD {
 namespace vesselbase{
 
-<<<<<<< HEAD
-class LessThan : public FunctionVessel {
-private:
-  unsigned wnum;
-  SwitchingFunction sf;
-public:
-  static void registerKeywords( Keywords& keys );
-  static void reserveKeyword( Keywords& keys ); 
-  LessThan( const VesselOptions& da );
-  std::string function_description();
-  bool calculate();
-  void finish();
-};
-
-=======
->>>>>>> 961ed853
 PLUMED_REGISTER_VESSEL(LessThan,"LESS_THAN")
 
 void LessThan::registerKeywords( Keywords& keys ){
