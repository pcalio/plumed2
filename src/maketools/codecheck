--- conflicted
+++ resolved
@@ -34,11 +34,7 @@
   else
     files="$(echo */*.{h,cpp})"
   fi
-<<<<<<< HEAD
-  cppcheck --std=c++11 --std=posix 4 -j 4 --platform=unix64 \
-=======
-  cppcheck --std=c++03 --std=posix 4 -j 4 --platform=unix64 --language=c++ -U__PRETTY_FUNCTION__ \
->>>>>>> b21a0879
+  cppcheck --std=c++11 --std=posix 4 -j 4 --platform=unix64 --language=c++ -U__PRETTY_FUNCTION__ \
   --template='[{file}:{line}] ({severity}) :{id}: {message}' --enable=all --inline-suppr --force \
   $files
 fi
