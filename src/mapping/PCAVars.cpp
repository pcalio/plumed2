--- conflicted
+++ resolved
@@ -254,7 +254,7 @@
         break;
      }
   }
-  fclose(fp);
+  fclose(fp); 
 
   if( nfram<2 ) error("no eigenvectors were specified");
   log.printf("  found %u eigenvectors in file %s \n",nfram-1,reference.c_str() );
@@ -286,36 +286,20 @@
   checkRead();
 
   // Resize the matrices that will hold our eivenvectors 
-  for(unsigned i=1;i<nfram;++i){ 
-      directions.push_back( Direction(ReferenceConfigurationOptions("DIRECTION")));
-      directions[i-1].setNamesAndAtomNumbers( atoms, args );
+  PDB mypdb; mypdb.setAtomNumbers( atoms ); mypdb.addBlockEnd( atoms.size() );
+  if( args.size()>0 ) mypdb.addArgumentNames( args );
+  // Resize the matrices that will hold our eivenvectors 
+  for(unsigned i=0;i<myframes.size();++i){ 
+      directions.push_back( Direction(ReferenceConfigurationOptions("DIRECTION"))); directions[i].set( mypdb );
   }
 
   // Create fake periodic boundary condition (these would only be used for DRMSD which is not allowed)
   // Now calculate the eigenvectors 
-<<<<<<< HEAD
   for(unsigned i=0;i<myframes.size();++i){
       // Calculate distance from reference configuration
-      double dist=myframes[i]->calc( myref->getReferencePositions(), fake_pbc, getArguments(), myref->getReferenceArguments(), mypack, true );
-
-      // Calculate the length of the vector for normalization
-      double tmp, norm=0.0;
-      for(unsigned j=0;j<getNumberOfAtoms();++j){ 
-         for(unsigned k=0;k<3;++k){ tmp = mypack.getAtomsDisplacementVector()[j][k]; norm+=tmp*tmp; } 
-      }
-      for(unsigned j=0;j<getNumberOfArguments();++j){ tmp = 0.5*mypack.getArgumentDerivative(j); norm+=tmp*tmp; }
-
-      // Normalize the eigevector
-      if(nflag){ norm = 1.0 / sqrt(norm); } else { norm = 1.0; }
-      for(unsigned j=0;j<getNumberOfAtoms();++j) atom_eigv(i,j) = norm*mypack.getAtomsDisplacementVector()[j]; 
-      for(unsigned j=0;j<getNumberOfArguments();++j) arg_eigv(i,j) = -0.5*norm*mypack.getArgumentDerivative(j); 
-
-=======
-  for(unsigned i=1;i<nfram;++i){
-      myframes.getFrame(i)->extractDisplacementVector( myref->getReferencePositions(), getArguments(), myref->getReferenceArguments(), false, nflag, directions[i-1] );
->>>>>>> b5f7e42b
+      myframes[i]->extractDisplacementVector( myref->getReferencePositions(), getArguments(), myref->getReferenceArguments(), false, nflag, directions[i] );
       // Create a component to store the output
-      std::string num; Tools::convert( i + 1, num );
+      std::string num; Tools::convert( i+1, num );
       addComponentWithDerivatives("eig-"+num); componentIsNotPeriodic("eig-"+num);
   }
   addComponentWithDerivatives("residual"); componentIsNotPeriodic("residual");
