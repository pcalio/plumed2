--- conflicted
+++ resolved
@@ -55,12 +55,8 @@
 argument with suffix _pfunc.
 
 \par Examples
-<<<<<<< HEAD
+
 \plumedfile
-=======
-
-\verbatim
->>>>>>> 08a230ae
 dist1: DISTANCE ATOMS=1,10
 dist2: DISTANCE ATOMS=2,11
 
