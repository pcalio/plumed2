/* +++++++++++++++++++++++++++++++++++++++++++++++++++++++++++++++++++++++++
   Copyright (c) 2015,2016 The plumed team
   (see the PEOPLE file at the root of the distribution for a list of names)

   See http://www.plumed.org for more information.

   This file is part of plumed, version 2.

   plumed is free software: you can redistribute it and/or modify
   it under the terms of the GNU Lesser General Public License as published by
   the Free Software Foundation, either version 3 of the License, or
   (at your option) any later version.

   plumed is distributed in the hope that it will be useful,
   but WITHOUT ANY WARRANTY; without even the implied warranty of
   MERCHANTABILITY or FITNESS FOR A PARTICULAR PURPOSE.  See the
   GNU Lesser General Public License for more details.

   You should have received a copy of the GNU Lesser General Public License
   along with plumed.  If not, see <http://www.gnu.org/licenses/>.
+++++++++++++++++++++++++++++++++++++++++++++++++++++++++++++++++++++++++ */
/* 
 The sigma_mean optimisation method was developed by Thomas Loehr and
 Carlo Camilloni 
*/


#include "Bias.h"
#include "ActionRegister.h"
#include "core/PlumedMain.h"
#include "core/Atoms.h"
#include "core/Value.h"
#include "tools/OpenMP.h"
#include <cmath>

using namespace std;

namespace PLMD{
namespace bias{

//+PLUMEDOC BIAS METAINFERENCE
/*
Calculate the Metainference Score for a set of back calculated experimental data.

*/
//+ENDPLUMEDOC

class Metainference : public Bias
{
  const double sqrt2_div_pi;
  const double sqrt2_pi;
  // experimental values
  vector<double> parameters;
  // noise type
  unsigned noise_type_;
  enum { GAUSS, MGAUSS, OUTLIERS};
  // scale is data scaling factor
  bool   doscale_;
  double scale_;
  double scale_min_;
  double scale_max_;
  double Dscale_;
  // sigma is data uncertainty
  vector<double> sigma_;
  double sigma_min_;
  double sigma_max_;
  double Dsigma_;
  // sigma_mean is uncertainty in the mean estimate
  vector<double> sigma_mean_;
  vector<double> variance_;
  vector<double> h_mean_;

  // sigma_mean rescue params
  double sm_mod_;
  double sm_mod_min_;
  double Dsm_mod_;

  // this is needed for a numerically stable variance calc
  vector<double> loc_par_;

  // forces
  double max_plumed_force_;
  double max_md_force_;

  // temperature in kbt
  double   kbt_;
  // number of data points
  unsigned ndata_;
  // Monte Carlo stuff
  unsigned MCsteps_;
  unsigned MCstride_;
  unsigned MCaccept_;
  long int MCfirst_;
  // output
  Value* valueScale;
  Value* valueAccept;
  Value* valueRSigmaMean;
  vector<Value*> valueSigma;
  vector<Value*> valueSigmaMean;
  Value* valueSMmod;
  Value* valueSMmodMin;
  Value* valueMaxForceMD;
  Value* valueMaxForcePLUMED;

  bool     master;
  bool     do_reweight;
  bool     do_optsigmamean_;
  unsigned nrep_;
  unsigned replica_;
  unsigned narg;

  // we need this for the forces
  Atoms& atoms;

  double getEnergySPE(const vector<double> &mean, const vector<double> &sigma, const double scale);
  double getEnergyGJE(const vector<double> &mean, const vector<double> &sigma, const double scale);
  void   doMonteCarlo(const vector<double> &mean);
  double getEnergyForceSPE(const vector<double> &mean, const double fact);
  double getEnergyForceGJE(const vector<double> &mean, const double fact);
  
public:
  explicit Metainference(const ActionOptions&);
  void calculate();
  void update();
  static void registerKeywords(Keywords& keys);
};


PLUMED_REGISTER_ACTION(Metainference,"METAINFERENCE")

void Metainference::registerKeywords(Keywords& keys){
  Bias::registerKeywords(keys);
  keys.use("ARG");
  keys.addFlag("REWEIGHT",false,"simple REWEIGHT using the latest ARG as energy"); 
  keys.add("optional","PARARG","reference values for the experimental data, these can be provided as arguments without derivatives"); 
  keys.add("optional","PARAMETERS","reference values for the experimental data");
  keys.add("compulsory","NOISETYPE","functional form of the noise (GAUSS,MGAUSS,OUTLIERS)");
  keys.addFlag("SCALEDATA",false,"Set to TRUE if you want to sample a scaling factor common to all values and replicas");  
  keys.addFlag("OPTSIGMAMEAN",false,"Set to TRUE if you want to scale sigma_mean to prevent too high forces");  
  keys.add("compulsory","SCALE0","initial value of the uncertainty parameter");
  keys.add("compulsory","SCALE_MIN","minimum value of the uncertainty parameter");
  keys.add("compulsory","SCALE_MAX","maximum value of the uncertainty parameter");
  keys.add("compulsory","DSCALE","maximum MC move of the uncertainty parameter");
  keys.add("compulsory","SIGMA0","initial value of the uncertainty parameter");
  keys.add("compulsory","SIGMA_MIN","minimum value of the uncertainty parameter");
  keys.add("compulsory","SIGMA_MAX","maximum value of the uncertainty parameter");
  keys.add("compulsory","DSIGMA","maximum MC move of the uncertainty parameter");
  keys.add("compulsory","SIGMA_MEAN0","starting value for the uncertainty in the mean estimate");
  keys.add("compulsory","SIGMA_MEAN_MOD0","starting value for sm modifier");
  keys.add("compulsory","DSIGMA_MEAN_MOD","step value for sm modifier");
  keys.add("compulsory","SIGMA_MEAN_MOD_MIN","min value for sm modifier");
  keys.add("compulsory","MAX_FORCE_MD","maximum allowable force");
  keys.add("compulsory","MAX_FORCE_PLUMED","maximum allowable force");
  keys.add("optional","TEMP","the system temperature - this is only needed if code doesnt' pass the temperature to plumed");
  keys.add("optional","MC_STEPS","number of MC steps");
  keys.add("optional","MC_STRIDE","MC stride");
  useCustomisableComponents(keys);
  keys.addOutputComponent("sigma", "default","uncertainty parameter");
  keys.addOutputComponent("sigmaMean","default","uncertainty in the mean estimate");
  keys.addOutputComponent("scale", "default","scale parameter");
  keys.addOutputComponent("accept","default","MC acceptance");
  keys.addOutputComponent("maxForceMD","default","max force on molecule");
  keys.addOutputComponent("maxForcePLUMED","default","max force on molecule");
}

Metainference::Metainference(const ActionOptions&ao):
PLUMED_BIAS_INIT(ao), 
sqrt2_div_pi(0.45015815807855),
sqrt2_pi(2.50662827463100050240),
doscale_(false),
ndata_(getNumberOfArguments()),
MCsteps_(1), 
MCstride_(1), 
MCaccept_(0), 
MCfirst_(-1),
do_reweight(false),
do_optsigmamean_(false),
atoms(plumed.getAtoms())
{
  // set up replica stuff 
  master = (comm.Get_rank()==0);
  if(master) {
    nrep_    = multi_sim_comm.Get_size();
    replica_ = multi_sim_comm.Get_rank();
  } else {
    nrep_    = 0;
    replica_ = 0;
  }
  comm.Sum(&nrep_,1);
  comm.Sum(&replica_,1);

  // reweight implies a different number of arguments (the latest one must always be the bias) 
  parseFlag("REWEIGHT", do_reweight); 
  narg = getNumberOfArguments();
  if(do_reweight) narg--;

  parseVector("PARAMETERS",parameters);
  if(parameters.size()!=static_cast<unsigned>(narg)&&!parameters.empty())
    error("Size of PARAMETERS array should be either 0 or the same as of the number of arguments in ARG1");

  vector<Value*> arg2;
  parseArgumentList("PARARG",arg2);
  if(!arg2.empty()) {
    if(parameters.size()>0) error("It is not possible to use PARARG and PARAMETERS together");
    if(arg2.size()!=narg) error("Size of PARARG array should be the same as number for arguments in ARG");
    for(unsigned i=0;i<arg2.size();i++){
      parameters.push_back(arg2[i]->get()); 
      if(arg2[i]->hasDerivatives()==true) error("PARARG can only accept arguments without derivatives");
    }
  }

  if(parameters.size()!=narg) 
    error("PARARG or PARAMETERS arrays should include the same number of elements as the arguments in ARG");

  string stringa_noise;
  parse("NOISETYPE",stringa_noise);
  if(stringa_noise=="GAUSS")         noise_type_ = GAUSS; 
  else if(stringa_noise=="MGAUSS")   noise_type_ = MGAUSS;
  else if(stringa_noise=="OUTLIERS") noise_type_ = OUTLIERS;
  else error("Unkwnow noise type"); 

  parseFlag("SCALEDATA", doscale_);
  if(doscale_) {
    parse("SCALE0",scale_);
    parse("SCALE_MIN",scale_min_);
    parse("SCALE_MAX",scale_max_);
    parse("DSCALE",Dscale_);
  } else {
    scale_=1.0;
  }

  parseFlag("OPTSIGMAMEAN", do_optsigmamean_);

  vector<double> readsigma;
  parseVector("SIGMA0",readsigma);
  if(noise_type_!=MGAUSS&&readsigma.size()>1) error("If you want to use more than one SIGMA you should use NOISETYPE=MGAUSS");
  if(noise_type_==MGAUSS) {
    if(readsigma.size()==narg) {
      sigma_.resize(narg);
      sigma_=readsigma;
    } else if(readsigma.size()==1) {
      sigma_.resize(narg,readsigma[0]);
    } else {
      error("SIGMA0 can accept either one single value or as many values as the number of arguments (with NOISETYPE=MGAUSS)");
    } 
  } else sigma_.resize(1, readsigma[0]);

  parse("SIGMA_MIN",sigma_min_);
  parse("SIGMA_MAX",sigma_max_);
  parse("DSIGMA",Dsigma_);

  // monte carlo stuff
  parse("MC_STEPS",MCsteps_);
  parse("MC_STRIDE",MCstride_);
  // adjust for multiple-time steps
  MCstride_ *= getStride();
  // get temperature
  double temp=0.0;
  parse("TEMP",temp);
  if(temp>0.0) kbt_=plumed.getAtoms().getKBoltzmann()*temp;
  else kbt_=plumed.getAtoms().getKbT();

  // variance is always the size of narg
  variance_.resize(narg,0);
  h_mean_.resize(narg,0);
  loc_par_.resize(narg,0);
  // while sigma_mean_ has the same size of sigma
  vector<double> read_sigma_mean_;
  parseVector("SIGMA_MEAN0",read_sigma_mean_);
  if(noise_type_!=MGAUSS&&read_sigma_mean_.size()>1) error("If you want to use more than one SIGMA_MEAN0 you should use NOISETYPE=MGAUSS");
  if(noise_type_==MGAUSS) {
    if(read_sigma_mean_.size()==narg) {
      sigma_mean_.resize(narg);
      sigma_mean_=read_sigma_mean_;
    } else if(read_sigma_mean_.size()==1) {
      sigma_mean_.resize(narg,read_sigma_mean_[0]);
    } else {
      error("SIGMA_MEAN0 can accept either one single value or as many values as the number of arguments (with NOISETYPE=MGAUSS)");
    }
  } else {
    sigma_mean_.resize(1, read_sigma_mean_[0]);
  } 

  // sigma mean optimisation
  if(do_optsigmamean_) {
      parse("MAX_FORCE_PLUMED", max_plumed_force_);
      max_plumed_force_ *= max_plumed_force_;
      parse("MAX_FORCE_MD", max_md_force_);
      max_md_force_ *= max_md_force_;
      parse("SIGMA_MEAN_MOD0", sm_mod_);
      parse("SIGMA_MEAN_MOD_MIN", sm_mod_min_);
      parse("DSIGMA_MEAN_MOD", Dsm_mod_);
  }

  checkRead();

  switch(noise_type_) {
    case GAUSS:
      log.printf("  with gaussian noise and a single noise parameter for all the data\n");
      break;
    case MGAUSS:
      log.printf("  with gaussian noise and a noise parameter for each data point\n");
      break;
    case OUTLIERS:
      log.printf("  with long tailed gaussian noise and a single noise parameter for all the data\n");
      break;
  }

  if(doscale_) {
    log.printf("  sampling a common scaling factor with:\n");
    log.printf("    initial scale parameter %f\n",scale_);
    log.printf("    minimum scale parameter %f\n",scale_min_);
    log.printf("    maximum scale parameter %f\n",scale_max_);
    log.printf("    maximum MC move of scale parameter %f\n",Dscale_);
  }

  log.printf("  number of experimental data points %u\n",narg);
  log.printf("  number of replicas %u\n",nrep_);
  if(readsigma.size()==1) log.printf("  initial data uncertainty %f\n",sigma_[0]);
  else {
    log.printf("  initial data uncertainties");
    for(unsigned i=0;i<sigma_.size();++i) log.printf(" %f", sigma_[i]);
    log.printf("\n");
  }
  log.printf("  minimum data uncertainty %f\n",sigma_min_);
  log.printf("  maximum data uncertainty %f\n",sigma_max_);
  log.printf("  maximum MC move of data uncertainty %f\n",Dsigma_);
  log.printf("  temperature of the system %f\n",kbt_);
  log.printf("  MC steps %u\n",MCsteps_);
  log.printf("  MC stride %u\n",MCstride_);
  if(readsigma.size()==1) log.printf("  initial standard error of the mean %f\n",sigma_mean_[0]);
  else {
    log.printf("  initial standard errors of the mean");
    for(unsigned i=0;i<sigma_mean_.size();++i) log.printf(" %f", sigma_mean_[i]);
    log.printf("\n");
  }

  if(doscale_) { 
    addComponent("scale");  
    componentIsNotPeriodic("scale");
    valueScale=getPntrToComponent("scale");
  }
  addComponent("accept");
  componentIsNotPeriodic("accept");
  valueAccept=getPntrToComponent("accept");
  
  addComponent("rewSigmaMean");
  componentIsNotPeriodic("rewSigmaMean");
  valueRSigmaMean=getPntrToComponent("rewSigmaMean");

  if(noise_type_==MGAUSS) {
    for(unsigned i=0;i<sigma_mean_.size();++i){
      std::string num; Tools::convert(i,num);
      addComponent("sigmaMean_"+num); componentIsNotPeriodic("sigmaMean_"+num);
      valueSigmaMean.push_back(getPntrToComponent("sigmaMean_"+num));
      addComponent("sigma_"+num); componentIsNotPeriodic("sigma_"+num);
      valueSigma.push_back(getPntrToComponent("sigma_"+num));
    }
  } else {
    addComponent("sigmaMean"); componentIsNotPeriodic("sigmaMean");
    valueSigmaMean.push_back(getPntrToComponent("sigmaMean"));
    addComponent("sigma"); componentIsNotPeriodic("sigma");
    valueSigma.push_back(getPntrToComponent("sigma"));
  }

  if(do_optsigmamean_) {
      addComponent("maxForceMD");
      componentIsNotPeriodic("maxForceMD");
      valueMaxForceMD=getPntrToComponent("maxForceMD");
      addComponent("maxForcePLUMED");
      componentIsNotPeriodic("maxForcePLUMED");
      valueMaxForcePLUMED=getPntrToComponent("maxForcePLUMED");
      addComponent("smMod");
      componentIsNotPeriodic("smMod");
      valueSMmod=getPntrToComponent("smMod");
      addComponent("smModMin");
      componentIsNotPeriodic("smModMin");
      valueSMmodMin=getPntrToComponent("smModMin");
  }

  // initialize random seed
  unsigned iseed;
  if(master) iseed = time(NULL)+replica_;
  else iseed = 0;     
  comm.Sum(&iseed, 1);
  srand(iseed);

  log<<"  Bibliography "<<plumed.cite("Bonomi, Camilloni, Cavalli, Vendruscolo, Sci. Adv. 2, e150117 (2016)");
  log<<"\n";
}

double Metainference::getEnergySPE(const vector<double> &mean, const vector<double> &sigma, const double scale){
  // calculate effective sigma
  const double smean2 = sigma_mean_[0]*sigma_mean_[0];
  const double s = sqrt( sigma[0]*sigma[0] + smean2 );
  // cycle on arguments
  double ene = 0.0;
  for(unsigned i=0;i<narg;++i){
    const double dev = scale*mean[i]-parameters[i]; 
    // argument
    const double a2 = 0.5*dev*dev + s*s;
    // increment energy
    ene += std::log( 2.0 * a2 / ( 1.0 - exp(- a2 / smean2) ) );
  }
  // add normalization and Jeffrey's prior
  ene += std::log(s) - static_cast<double>(ndata_)*std::log(sqrt2_div_pi*s);
  return kbt_ * ene;
}

double Metainference::getEnergyGJE(const vector<double> &mean, const vector<double> &sigma, const double scale){
  // cycle on arguments
  double ene = 0.0;
  double ss = sigma[0]*sigma[0] + sigma_mean_[0]*sigma_mean_[0];

  for(unsigned i=0;i<narg;++i){
    if(noise_type_==MGAUSS){ 
      ss = sigma[i]*sigma[i] + sigma_mean_[i]*sigma_mean_[i];
      // add Jeffrey's prior - one per sigma
      ene += 0.5*std::log(ss);
    }
    const double dev = scale*mean[i]-parameters[i]; 
    ene += 0.5*dev*dev/ss + 0.5*std::log(ss*sqrt2_pi);
  }
  // add Jeffrey's prior in case one sigma for all data points
  if(noise_type_==GAUSS) ene += 0.5*std::log(ss);
  return kbt_ * ene;
}

void Metainference::doMonteCarlo(const vector<double> &mean_){
  // calculate old energy with the updated sigma_mean_
  double old_energy=0.;
  switch(noise_type_) {
    case GAUSS:
    case MGAUSS:
      old_energy = getEnergyGJE(mean_,sigma_,scale_);
      break;
    case OUTLIERS:
      old_energy = getEnergySPE(mean_,sigma_,scale_);
      break;
  }
 
  // cycle on MC steps 
  for(unsigned i=0;i<MCsteps_;++i){
 
    // propose move for scale
    double new_scale = scale_;
    if(doscale_) {
      const double r1 = static_cast<double>(rand()) / RAND_MAX;
      const double ds1 = -Dscale_ + r1 * 2.0 * Dscale_;
      new_scale += ds1;
      // check boundaries
      if(new_scale > scale_max_){new_scale = 2.0 * scale_max_ - new_scale;}
      if(new_scale < scale_min_){new_scale = 2.0 * scale_min_ - new_scale;}
      // the scaling factor should be the same for all the replicas
      if(master && nrep_>1 ) multi_sim_comm.Bcast(new_scale,0);
      comm.Bcast(new_scale,0);

      // calculate new energy
      double new_energy=0;
      switch(noise_type_) {
        case GAUSS:
        case MGAUSS:
          new_energy = getEnergyGJE(mean_,sigma_,new_scale);
          break;
        case OUTLIERS:
          new_energy = getEnergySPE(mean_,sigma_,new_scale);
          break;
      }
      // for the scale we need to consider the total energy
      vector<double> totenergies(2);
      if(master) {
        totenergies[0] = old_energy;
        totenergies[1] = new_energy;
        if(nrep_>1) multi_sim_comm.Sum(totenergies);
      } else {
        totenergies[0] = 0;
        totenergies[1] = 0;
      }
      comm.Sum(totenergies);

      // accept or reject
      const double delta = ( totenergies[1] - totenergies[0] ) / kbt_;
      // if delta is negative always accept move
      if( delta <= 0.0 ){
        old_energy = new_energy;
        scale_ = new_scale;
      // otherwise extract random number
      } else {
        double s = static_cast<double>(rand()) / RAND_MAX;
        // all replicas run the random number, but then only one is used
        if(master && nrep_>1) multi_sim_comm.Bcast(s,0);
        comm.Bcast(s,0);
        if( s < exp(-delta) ){
          old_energy = new_energy;
          scale_ = new_scale;
        }
      }
    }
  
    // propose move for sigma
    vector<double> new_sigma(sigma_.size());
    for(unsigned j=0;j<sigma_.size();j++) {
      const double r2 = static_cast<double>(rand()) / RAND_MAX;
      const double ds2 = -Dsigma_ + r2 * 2.0 * Dsigma_;
      new_sigma[j] = sigma_[j] + ds2;
      // check boundaries
      if(new_sigma[j] > sigma_max_){new_sigma[j] = 2.0 * sigma_max_ - new_sigma[j];}
      if(new_sigma[j] < sigma_min_){new_sigma[j] = 2.0 * sigma_min_ - new_sigma[j];}
    }
 
    // calculate new energy
    double new_energy=0;
    switch(noise_type_) {
      case GAUSS:
      case MGAUSS:
        new_energy = getEnergyGJE(mean_,new_sigma,scale_);
        break;
      case OUTLIERS:
        new_energy = getEnergySPE(mean_,new_sigma,scale_);
        break;
    }

    // accept or reject
    const double delta = ( new_energy - old_energy ) / kbt_;
    // if delta is negative always accept move
    if( delta <= 0.0 ){
      old_energy = new_energy;
      sigma_ = new_sigma;
      MCaccept_++;
    // otherwise extract random number
    } else {
      const double s = static_cast<double>(rand()) / RAND_MAX;
      if( s < exp(-delta) ){
        old_energy = new_energy;
        sigma_ = new_sigma;
        MCaccept_++;
      }
    }
 
  }
  /* save the result of the sampling */
  if(doscale_) valueScale->set(scale_);
  for(unsigned i=0; i<sigma_.size(); i++) valueSigma[i]->set(sigma_[i]);
}

double Metainference::getEnergyForceSPE(const vector<double> &mean, const double fact)
{
  double ene = 0.0;

  const double smean2 = sigma_mean_[0]*sigma_mean_[0]; 
  const double s = sqrt( sigma_[0]*sigma_[0] + smean2 );
  vector<double> f(narg,0);
  
  if(master){
   for(unsigned i=0;i<narg;++i){
     const double dev = scale_*mean[i]-parameters[i]; 
     const double a2 = 0.5*dev*dev + s*s;
     const double t = exp(-a2/smean2);
     const double dt = 1./t;
     const double it = 1./(1.-t);
     const double dit = 1./(1.-dt);
     ene += std::log(2.*a2*it);
     f[i] = -scale_*dev*(dit/smean2 + 1./a2);
   }
   // collect contribution to forces and energy from other replicas
   if(nrep_>1) {
     multi_sim_comm.Sum(&f[0],narg);
     multi_sim_comm.Sum(&ene,1);
   }
   // add normalizations and priors of local replica
   ene += std::log(s) - static_cast<double>(ndata_)*std::log(sqrt2_div_pi*s);
  }
  // intra-replica summation
  comm.Sum(&f[0],narg);
  comm.Sum(&ene,1);
  double w_tmp = 0.;
  for(unsigned i=0; i<narg; ++i) {
    setOutputForce(i, kbt_ * fact * f[i]);
    if(do_reweight) w_tmp = -fact*(getArgument(i) - mean[i])*f[i];
  }
  if(do_reweight) setOutputForce(narg, w_tmp);
  return kbt_*ene;
}

double Metainference::getEnergyForceGJE(const vector<double> &mean, const double fact)
{
  double ene = 0.0;

  const unsigned ssize = sigma_.size();
  vector<double> ss(ssize);
  vector<double> inv_s2(ssize, 0.);
  // if this is not MGAUSS ssize is 1
  for(unsigned i=0;i<ssize; ++i) {
    ss[i] = sigma_[i]*sigma_[i] + sigma_mean_[i]*sigma_mean_[i];
    if(master) inv_s2[i] = 1.0/ss[i];
  }

  if(master && nrep_>1) multi_sim_comm.Sum(&inv_s2[0],ssize); 
  comm.Sum(&inv_s2[0],ssize);  
  
  double w_tmp = 0.;
  for(unsigned i=0;i<narg;++i){
    const double dev = scale_*mean[i]-parameters[i]; 
    unsigned sel_sigma=0;
    if(noise_type_==MGAUSS){
      sel_sigma=i;
      // add Jeffrey's prior - one per sigma
      ene += 0.5*std::log(ss[sel_sigma]);
    }
    ene += 0.5*dev*dev*inv_s2[sel_sigma] + 0.5*std::log(ss[sel_sigma]*sqrt2_pi);
    setOutputForce(i, -kbt_*fact*dev*scale_*inv_s2[sel_sigma]);
    if(do_reweight) w_tmp += -fact*(getArgument(i) - mean[i])*dev*scale_*inv_s2[sel_sigma];
  }
  if(do_reweight) setOutputForce(narg, w_tmp);
  // add Jeffrey's prior in case one sigma for all data points
  if(noise_type_==GAUSS) ene += 0.5*std::log(ss[0]);
<<<<<<< HEAD
  return kbt_*ene;
=======
  return ene;
}

void Metainference::calculate(){
  /* MONTE CARLO */
  const long int step = getStep();
  if(step%MCstride_==0&&!getExchangeStep()) doMonteCarlo();
  // this is needed when restarting simulations
  if(MCfirst_==-1) MCfirst_=step;
  const double MCtrials = floor(static_cast<double>(step-MCfirst_) / static_cast<double>(MCstride_))+1.0;
  const double accept = static_cast<double>(MCaccept_) / static_cast<double>(MCsteps_) / MCtrials;
  valueAccept->set(accept);

  // calculate bias and forces
  double ene = 0; 
  switch(noise_type_) {
    case GAUSS:
    case MGAUSS:
      ene = getEnergyForceGJE();
      break;
    case OUTLIERS:
      ene = getEnergyForceSPE();
      break;
  }
  // set value of the bias
  setBias(kbt_*ene);
>>>>>>> d59870ef
}

void Metainference::update() {
  if(do_optsigmamean_) {
    const double EPS = 0.1;
    // Get max force of whole system
    vector<Vector> md_forces;
    vector<Vector> plumed_forces;
    vector<double> masses;

    atoms.getLocalMDForces(md_forces);
    atoms.getLocalForces(plumed_forces);
    atoms.getLocalMasses(masses);

    vector<double> allforces_plumed;
    vector<double> allforces_md;
    allforces_plumed.reserve(plumed_forces.size());
    allforces_md.reserve(md_forces.size());

    for(unsigned i = 0; i < plumed_forces.size(); ++i) {
      const double pf2 = plumed_forces[i].modulo2();
      // we are only interested in forces plumed has an effect on
      if(pf2 > EPS && masses[i] > EPS ) {
        const double invm2 = 1./(masses[i]*masses[i]);
        allforces_md.push_back(md_forces[i].modulo2()*invm2);
        allforces_plumed.push_back(pf2*invm2);
      }
    }

    vector<double> fmax_tmp_md(comm.Get_size(),0);
    vector<double> fmax_tmp_plumed(comm.Get_size(),0);
    unsigned nfmax = 0;
    unsigned nfmax_md = 0;

    /* each local thread should look for the maximum force and number of violations */
    if(allforces_md.size()>0) {
      fmax_tmp_md[comm.Get_rank()]     = *max_element(allforces_md.begin(), allforces_md.end());
      fmax_tmp_plumed[comm.Get_rank()] = *max_element(allforces_plumed.begin(), allforces_plumed.end());
      for(unsigned i = 0; i < allforces_md.size(); ++i) {
        if(allforces_plumed[i] > max_plumed_force_) {
          nfmax += 1;
          if(allforces_md[i] > max_md_force_) {
            nfmax_md += 1;
          }
        }
      }
    }

    // the largest forces are shared among the local threads but not over the replicas 
    comm.Sum(fmax_tmp_md);
    comm.Sum(fmax_tmp_plumed);
    // these are the largest forces for a specific replica
    const double fmax_md     = *max_element(fmax_tmp_md.begin(), fmax_tmp_md.end());
    const double fmax_plumed = *max_element(fmax_tmp_plumed.begin(), fmax_tmp_plumed.end());

    // the number of violations is summed up over the local thread and over the replicas 
    comm.Sum(nfmax);
    comm.Sum(nfmax_md);
    if(comm.Get_rank() == 0) {
      multi_sim_comm.Sum(nfmax);
      multi_sim_comm.Sum(nfmax_md);
    }
    // and resent to all the threads
    comm.Bcast(nfmax,0);
    comm.Bcast(nfmax_md,0);

    // if no violations then we minimise sm_mod_ (and also sm_mod_min_ if needed)
    if(nfmax == 0) {
      sm_mod_ -= Dsm_mod_ * 0.01 * std::log(sm_mod_/sm_mod_min_);
      if((sm_mod_-sm_mod_min_)<Dsm_mod_) {
        double sm_mod_min_new = sm_mod_min_ - Dsm_mod_;
        if(sm_mod_min_new > 0.000001) sm_mod_min_ = sm_mod_min_new;
      }
    // otherwise we increase sm_mod_ and also sm_mod_min_ if needed
    } else {
      sm_mod_ += Dsm_mod_ * nfmax;
      if(nfmax_md > 0) {
        sm_mod_min_ += nfmax_md * Dsm_mod_;
        sm_mod_ += Dsm_mod_ * nfmax_md;
      }
    }

    valueSMmod->set(sm_mod_);
    valueSMmodMin->set(sm_mod_min_);
    valueMaxForceMD->set(sqrt(fmax_md));
    valueMaxForcePLUMED->set(sqrt(fmax_plumed));
  }
}

void Metainference::calculate(){
  const long int step = getStep();
  bool isFirstStep = false;
  // this is needed when restarting simulations
  if(MCfirst_==-1) {
    isFirstStep = true;
    MCfirst_=step;
    // create a vector for the shifted mean calc
    if(master) {
      for(unsigned i=0;i<narg;++i) loc_par_[i] = getArgument(i); 
      if(nrep_>1) multi_sim_comm.Bcast(&loc_par_[0], narg, 0);
    }
    comm.Bcast(&loc_par_[0], narg, 0);
  }

  double norm = 0.0;
  double fact = 0.0;
  double idof = 1.0;
  double shifted_mean;

  // calculate the weights either from BIAS 
  if(do_reweight){
    vector<double> bias; bias.resize(nrep_,0);
    if(master){
      bias[replica_] = getArgument(narg); 
      if(nrep_>1) multi_sim_comm.Sum(&bias[0], nrep_);  
    }
    comm.Sum(&bias[0], nrep_);
    const double maxbias = *(std::max_element(bias.begin(), bias.end()));
    double n2=0.;
    for(unsigned i=0; i<nrep_; ++i){
      bias[i] = exp((bias[i]-maxbias)/kbt_); 
      norm += bias[i];
      n2 += bias[i]*bias[i];
    }
    fact = bias[replica_]/norm;
    idof = 1./(1. - n2/(norm*norm));
  // or arithmetic ones
  } else {
    norm = static_cast<double>(nrep_); 
    fact = 1.0/norm; 
  }

  vector<double> mean;
  mean.resize(narg,0);
  // calculate the mean 
  if(master) {
    for(unsigned i=0;i<narg;++i) mean[i] = fact*getArgument(i); 
    if(nrep_>1) multi_sim_comm.Sum(&mean[0], narg);
  }
  comm.Sum(&mean[0], narg);

  /* this is SIGMA_MEAN before the corrections due to the #DOF and the SCALING */
  sigma_mean_[0] = 0.; 
  const double it = 1./static_cast<double>(step-MCfirst_+1);
  for(unsigned i=0;i<narg;++i) { 
    shifted_mean = mean[i]-loc_par_[i];
    variance_[i] += shifted_mean*shifted_mean;
    h_mean_[i] += shifted_mean;
    if(!isFirstStep) {
      if(noise_type_!=MGAUSS) sigma_mean_[0] += variance_[i]*it-h_mean_[i]*h_mean_[i]*it*it;
      else sigma_mean_[i] = sqrt(variance_[i]*it-h_mean_[i]*h_mean_[i]*it*it);
    }
  }
  if(noise_type_!=MGAUSS) sigma_mean_[0] = sqrt(sigma_mean_[0]);
  for(unsigned i=0; i<sigma_mean_.size(); i++) valueSigmaMean[i]->set(sigma_mean_[i]);

  /* MONTE CARLO */
  if(step%MCstride_==0&&!getExchangeStep()) doMonteCarlo(mean);

  double MCtrials = floor(static_cast<double>(step-MCfirst_) / static_cast<double>(MCstride_))+1.0;
  const double accept = static_cast<double>(MCaccept_) / static_cast<double>(MCsteps_) / MCtrials;
  valueAccept->set(accept);

  /* fix sigma_mean_ for the weighted average and the scaling factor */
  double modifier = scale_*sqrt(idof);

  if(do_optsigmamean_) {
      modifier *= sm_mod_;
  }
  valueRSigmaMean->set(modifier);
  for(unsigned i=0;i<sigma_mean_.size();++i) sigma_mean_[i] *= modifier;

  // calculate bias and forces
  double ene = 0; 
  switch(noise_type_) {
    case GAUSS:
    case MGAUSS:
      ene = getEnergyForceGJE(mean, fact);
      break;
    case OUTLIERS:
      ene = getEnergyForceSPE(mean, fact);
      break;
  }

  // set value of the bias
  valueBias->set(ene);
}

}
}
<|MERGE_RESOLUTION|>--- conflicted
+++ resolved
@@ -614,36 +614,7 @@
   if(do_reweight) setOutputForce(narg, w_tmp);
   // add Jeffrey's prior in case one sigma for all data points
   if(noise_type_==GAUSS) ene += 0.5*std::log(ss[0]);
-<<<<<<< HEAD
   return kbt_*ene;
-=======
-  return ene;
-}
-
-void Metainference::calculate(){
-  /* MONTE CARLO */
-  const long int step = getStep();
-  if(step%MCstride_==0&&!getExchangeStep()) doMonteCarlo();
-  // this is needed when restarting simulations
-  if(MCfirst_==-1) MCfirst_=step;
-  const double MCtrials = floor(static_cast<double>(step-MCfirst_) / static_cast<double>(MCstride_))+1.0;
-  const double accept = static_cast<double>(MCaccept_) / static_cast<double>(MCsteps_) / MCtrials;
-  valueAccept->set(accept);
-
-  // calculate bias and forces
-  double ene = 0; 
-  switch(noise_type_) {
-    case GAUSS:
-    case MGAUSS:
-      ene = getEnergyForceGJE();
-      break;
-    case OUTLIERS:
-      ene = getEnergyForceSPE();
-      break;
-  }
-  // set value of the bias
-  setBias(kbt_*ene);
->>>>>>> d59870ef
 }
 
 void Metainference::update() {
@@ -829,8 +800,8 @@
   }
 
   // set value of the bias
-  valueBias->set(ene);
-}
-
-}
-}
+  setBias(ene);
+}
+
+}
+}
