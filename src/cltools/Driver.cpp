--- conflicted
+++ resolved
@@ -187,7 +187,7 @@
   static void registerKeywords( Keywords& keys );
   explicit Driver(const CLToolOptions& co );
   int main(FILE* in,FILE*out,Communicator& pc);
-  void evaluateNumericalDerivatives( const int& step, Plumed& p, const std::vector<real>& coordinates,
+  void evaluateNumericalDerivatives( const long int& step, Plumed& p, const std::vector<real>& coordinates,
                                      const std::vector<real>& masses, const std::vector<real>& charges,
                                      std::vector<real>& cell, const double& base, std::vector<real>& numder );
   string description()const;
@@ -682,11 +682,6 @@
     }
 
     int plumedStopCondition=0;
-<<<<<<< HEAD
-=======
-    p.cmd("setStepLong",&step);
-    p.cmd("setStopFlag",&plumedStopCondition);
->>>>>>> 1c9728ef
     if(!noatoms){
        if(use_molfile){
 #ifdef __PLUMED_HAS_MOLFILE_PLUGINS
@@ -814,7 +809,7 @@
 
      }
 
-     p.cmd("setStep",&step);
+     p.cmd("setStepLong",&step);
      p.cmd("setStopFlag",&plumedStopCondition);
 
        if(debug_dd){
@@ -837,7 +832,7 @@
        p.cmd("setBox",&cell[0]);
        p.cmd("setVirial",&virial[0]);
    }else{
-    p.cmd("setStep",&step);
+    p.cmd("setStepLong",&step);
     p.cmd("setStopFlag",&plumedStopCondition);
    }
    p.cmd("calc");
@@ -936,7 +931,7 @@
 }
 
 template<typename real>
-void Driver<real>::evaluateNumericalDerivatives( const int& step, Plumed& p, const std::vector<real>& coordinates,
+void Driver<real>::evaluateNumericalDerivatives( const long int& step, Plumed& p, const std::vector<real>& coordinates,
                                                  const std::vector<real>& masses, const std::vector<real>& charges,
                                                  std::vector<real>& cell, const double& base, std::vector<real>& numder ){
 
@@ -950,7 +945,7 @@
   for(int i=0;i<natoms;++i){
      for(unsigned j=0;j<3;++j){
          pos[i][j]=pos[i][j]+delta;
-         p.cmd("setStep",&step);
+         p.cmd("setStepLong",&step);
          p.cmd("setPositions",&pos[0][0]);
          p.cmd("setForces",&fake_forces[0]);
          p.cmd("setMasses",&masses[0]);
@@ -974,7 +969,7 @@
      for(int j=0;j<natoms;++j) pos[j]=pbc.realToScaled( pos[j] );
      cell[3*i+k]=box(i,k)=box(i,k)+delta; pbc.setBox(box); 
      for(int j=0;j<natoms;j++) pos[j]=pbc.scaledToReal( pos[j] );
-     p.cmd("setStep",&step);
+     p.cmd("setStepLong",&step);
      p.cmd("setPositions",&pos[0][0]);
      p.cmd("setForces",&fake_forces[0]);
      p.cmd("setMasses",&masses[0]);
