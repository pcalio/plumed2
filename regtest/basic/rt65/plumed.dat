MOLINFO STRUCTURE=AA.pdb  MOLTYPE=rna

e1: TORSION ATOMS=@epsilon-1

t: METAD ARG=e1 SIGMA=0.15 PACE=1 TAU=200 DAMPFACTOR=100 TARGET=tgt_e1 GRID_MIN=-pi GRID_MAX=pi GRID_BIN=200 FILE=TARGET TEMP=300

<<<<<<< HEAD
DUMPATOMS ATOMS=@nucleic FILE=nucleic.xyz
=======
t2: METAD ARG=e1 SIGMA=0.15 PACE=1 TAU=200 DAMPFACTOR=100 TARGET=tgt_e2 GRID_MIN=-pi GRID_MAX=pi GRID_BIN=200 FILE=TARGET2 TEMP=300 GRID_SPARSE
>>>>>>> d0501558
<|MERGE_RESOLUTION|>--- conflicted
+++ resolved
@@ -4,8 +4,6 @@
 
 t: METAD ARG=e1 SIGMA=0.15 PACE=1 TAU=200 DAMPFACTOR=100 TARGET=tgt_e1 GRID_MIN=-pi GRID_MAX=pi GRID_BIN=200 FILE=TARGET TEMP=300
 
-<<<<<<< HEAD
-DUMPATOMS ATOMS=@nucleic FILE=nucleic.xyz
-=======
 t2: METAD ARG=e1 SIGMA=0.15 PACE=1 TAU=200 DAMPFACTOR=100 TARGET=tgt_e2 GRID_MIN=-pi GRID_MAX=pi GRID_BIN=200 FILE=TARGET2 TEMP=300 GRID_SPARSE
->>>>>>> d0501558
+
+DUMPATOMS ATOMS=@nucleic FILE=nucleic.xyz